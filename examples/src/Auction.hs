{-# LANGUAGE DataKinds #-}
{-# LANGUAGE DeriveAnyClass #-}
{-# LANGUAGE DeriveGeneric #-}
{-# LANGUAGE DerivingStrategies #-}
{-# LANGUAGE FlexibleContexts #-}
{-# LANGUAGE MultiParamTypeClasses #-}
{-# LANGUAGE NamedFieldPuns #-}
{-# LANGUAGE OverloadedStrings #-}
{-# LANGUAGE ScopedTypeVariables #-}
{-# LANGUAGE TemplateHaskell #-}
{-# LANGUAGE TypeApplications #-}
{-# LANGUAGE TypeFamilies #-}
{-# LANGUAGE NoImplicitPrelude #-}
{-# OPTIONS_GHC -fno-ignore-interface-pragmas #-}
{-# OPTIONS_GHC -fno-omit-interface-pragmas #-}
{-# OPTIONS_GHC -fno-specialise #-}

-- These language extensions are just what Split.hs uses

-- | Arrange an auction with a preset deadline and minimum bid.
module Auction where

import qualified Ledger as Pl
import qualified Ledger.Ada as Ada
import qualified Ledger.Interval as Interval
import Ledger.Scripts as Pl
import Ledger.Typed.Scripts as Scripts
import qualified Ledger.Value as Value
import qualified Plutus.Script.Utils.V1.Scripts as Pl (scriptCurrencySymbol)
import qualified Plutus.V1.Ledger.Api as Api
import qualified PlutusTx
import PlutusTx.Prelude
import qualified Prelude as Haskell

-- * Data types

-- | All the statically known data associated with an auction that the
-- validator needs to know
data StaticValParams = StaticValParams
  { -- | no bids are accepted later than this
    bidDeadline' :: Pl.POSIXTime,
    -- | minimum bid in Lovelace
    minBid' :: Integer,
    -- | value that is being auctioned
    lot' :: Pl.Value
  }
  deriving (Haskell.Show)

-- some Plutus magic to compile the data type
PlutusTx.makeLift ''StaticValParams
PlutusTx.unstableMakeIsData ''StaticValParams

-- | All data for the validator associated with an auction, including
-- the data only known after the opening transaction
data ValParams = ValParams
  { staticValParams :: StaticValParams,
    -- | address of the seller
    seller :: Pl.PubKeyHash,
    -- | The asset class of the thread token. It's is needed here to
    -- break a circular dependency between the vaildator and the
    -- minting policy: The minting policy needs to know the (hash of
    -- the) validator, in order to ensure that the thread token is
    -- locked by the validator after the initial transaction. The
    -- validator needs to know the AssetClass of the thread token, so
    -- that it can ensure the token is correctly passed on. In
    -- principle, the validator could compute this AssetClass, if it
    -- knows the minting policy and the TokenName (using
    -- 'Pl.scriptCurrencySymbol' and 'Value.assetClass'). This would
    -- make the minting policy a parameter of the validator, so that
    -- each would depend on the other. This is a way out.
    threadTokenAssetClass :: Value.AssetClass
  }
  deriving (Haskell.Show)

PlutusTx.makeLift ''ValParams
PlutusTx.unstableMakeIsData ''ValParams

bidDeadline :: ValParams -> Pl.POSIXTime
bidDeadline = bidDeadline' . staticValParams

minBid :: ValParams -> Integer
minBid = minBid' . staticValParams

lot :: ValParams -> Pl.Value
lot = lot' . staticValParams

-- | All data the minting policy of the thread token needs to
-- know. These are known after the opening transaction
data PolicyParams = PolicyParams
  { -- | TokenName of the thread token
    pThreadTokenName :: Value.TokenName,
    -- | outref of the utxo the seller spent the lot from
    pLotOutRef :: Pl.TxOutRef,
    -- | lot of the auction
    pLot :: Pl.Value
  }

PlutusTx.makeLift ''PolicyParams
PlutusTx.unstableMakeIsData ''PolicyParams

data BidderInfo = BidderInfo
  { -- | the last bidder's offer in Ada
    bid :: Integer,
    -- | the last bidder's address
    bidder :: Pl.PubKeyHash
  }
  deriving (Haskell.Show)

PlutusTx.makeLift ''BidderInfo
PlutusTx.unstableMakeIsData ''BidderInfo

instance Eq BidderInfo where
  {-# INLINEABLE (==) #-}
  BidderInfo a b == BidderInfo x y = a == x && b == y

-- | The state of the auction. This will be the 'DatumType'.
data AuctionState
  = -- | state of an auction that has not yet had any bids
    NoBids
  | -- | state of an auction that has had at least one bid
    Bidding BidderInfo
  deriving (Haskell.Show)

PlutusTx.makeLift ''AuctionState
PlutusTx.unstableMakeIsData ''AuctionState

instance Eq AuctionState where
  {-# INLINEABLE (==) #-}
  NoBids == NoBids = True
  Bidding a == Bidding x = a == x
  _ == _ = False

-- | Actions to be taken in an auction. This will be the 'RedeemerType'.
data Action
  = -- | redeemer to make a bid (before the 'bidDeadline')
    Bid BidderInfo
  | -- | redeemer to close the auction (after the 'bidDeadline')
    Hammer
  deriving (Haskell.Show)

instance Eq Action where
  {-# INLINEABLE (==) #-}
  Bid bi1 == Bid bi2 = bi1 == bi2
  Hammer == Hammer = True
  _ == _ = False

PlutusTx.makeLift ''Action
PlutusTx.unstableMakeIsData ''Action

-- * The minting policy of the thread token

-- | This minting policy controls the thread token of an auction. This
-- token belongs to the validator of the auction, and must be minted
-- in the first transaction, for which this policy ensures that
-- * exactly one thread token is minted, by forcing an UTxO to be consumed
-- * after the transaction:
--     * the validator locks the thread token and the lot of the auction
--     * the validator is in 'NoBids' state
-- The final "hammer" transaction of the auction is the one that burns
-- the thread token. This transaction has its own validator
-- 'validHammer', so that this minting policy only checks that at
-- exactly one token is burned.
{-# INLINEABLE mkPolicy #-}
mkPolicy :: PolicyParams -> Pl.Address -> Pl.ScriptContext -> Bool
mkPolicy (PolicyParams tName lotOref lot) validator ctx
  | amnt == Just 1 =
    traceIfFalse
      "Lot UTxO not consumed"
      (any (\i -> Pl.txInInfoOutRef i == lotOref) $ Pl.txInfoInputs txi)
      && case filter
        (\o -> Pl.txOutAddress o == validator)
        (Pl.txInfoOutputs txi) of
        [o] ->
          traceIfFalse
            "Validator does not receive the lot and the thread token of freshly opened auction"
            (Pl.txOutValue o `Value.geq` (lot <> token))
            && traceIfFalse
              "Validator not in 'NoBids'-state on freshly opened auction"
              (outputAuctionState txi o == Just NoBids)
        _ -> trace "There must be exactly one output to the validator on a fresh auction" False
  | amnt == Just (-1) =
    True -- no further checks here; 'validHammer' checks everything
  | otherwise = trace "not minting or burning the right amount" False
  where
    txi = Pl.scriptContextTxInfo ctx
    Pl.Minting me = Pl.scriptContextPurpose ctx

    token :: Pl.Value
    token = Value.singleton me tName 1

    amnt :: Maybe Integer
    amnt = case Value.flattenValue (Pl.txInfoMint txi) of
      [(cs, tn, a)] | cs == Pl.ownCurrencySymbol ctx && tn == tName -> Just a
      _ -> Nothing

{-# INLINEABLE threadTokenName #-}
threadTokenName :: Value.TokenName
threadTokenName = Value.tokenName "AuctionToken"

threadTokenPolicy :: PolicyParams -> Scripts.MintingPolicy
threadTokenPolicy pars =
  Api.mkMintingPolicyScript $
    $$(PlutusTx.compile [||Scripts.mkUntypedMintingPolicy . mkPolicy||])
      `PlutusTx.applyCode` PlutusTx.liftCode pars

threadTokenAssetClassFromOrefAndLot :: Pl.TxOutRef -> Pl.Value -> Value.AssetClass
threadTokenAssetClassFromOrefAndLot lotOutRef lot =
  Value.assetClass
    (Pl.scriptCurrencySymbol $ threadTokenPolicy $ PolicyParams threadTokenName lotOutRef lot)
    threadTokenName

-- * The validator and its helpers

<<<<<<< HEAD
{-# INLINEABLE bidTimeRange #-}
bidTimeRange :: ValParams -> L.POSIXTimeRange
bidTimeRange a = Interval.to (bidDeadline a)

{-# INLINEABLE hammerTimeRange #-}
hammerTimeRange :: ValParams -> L.POSIXTimeRange
hammerTimeRange a = Interval.from (bidDeadline a)

-- | Extract an auction state from an output (if it has one)
{-# INLINEABLE outputAuctionState #-}
outputAuctionState :: L.TxInfo -> L.TxOut -> Maybe AuctionState
=======
{- INLINEABLE bidTimeRange -}
bidTimeRange :: ValParams -> Pl.POSIXTimeRange
bidTimeRange a = Interval.to (bidDeadline a)

{- INLINEABLE hammerTimeRange -}
hammerTimeRange :: ValParams -> Pl.POSIXTimeRange
hammerTimeRange a = Interval.from (bidDeadline a)

-- | Extract an auction state from an output (if it has one)

{- INLINEABLE outputAuctionState -}
outputAuctionState :: Pl.TxInfo -> Pl.TxOut -> Maybe AuctionState
>>>>>>> b938b02e
outputAuctionState txi o = do
  h <- Pl.txOutDatum o
  Pl.Datum d <- Pl.findDatum h txi
  PlutusTx.fromBuiltinData d

-- | Test that the value paid to the giv,en public key address is at
-- least the given value
<<<<<<< HEAD
{-# INLINEABLE receivesFrom #-}
receivesFrom :: L.TxInfo -> L.PubKeyHash -> L.Value -> Bool
receivesFrom txi who what = L.valuePaidTo txi who `Value.geq` what
=======

{- INLINEABLE receivesFrom -}
receivesFrom :: Pl.TxInfo -> Pl.PubKeyHash -> Pl.Value -> Bool
receivesFrom txi who what = Pl.valuePaidTo txi who `Value.geq` what
>>>>>>> b938b02e

-- | A new bid is valid if
-- * it is made before the bidding deadline
-- * it has been signed by the bidder
-- * it is greater than maximum of the lastBid and the minBid
-- * after the transaction:
--    * the state of the auction is 'Bidding' with the new bid and bidder
--    * the validator locks the lot, the new bid, and the thread token
--    * the last bidder has gotten their money back from the validator
<<<<<<< HEAD
{-# INLINEABLE validBid #-}
validBid :: ValParams -> AuctionState -> Integer -> L.PubKeyHash -> L.ScriptContext -> Bool
=======

{- INLINEABLE validBid -}
validBid :: ValParams -> AuctionState -> Integer -> Pl.PubKeyHash -> Pl.ScriptContext -> Bool
>>>>>>> b938b02e
validBid auction datum bid bidder ctx =
  let txi = Pl.scriptContextTxInfo ctx
      selfh = Pl.ownHash ctx
      receives = receivesFrom txi
   in traceIfFalse
        "Bidding past the deadline is not permitted"
        (bidTimeRange auction `Interval.contains` Pl.txInfoValidRange txi)
        && traceIfFalse "Bid transaction not signed by bidder" (txi `Pl.txSignedBy` bidder)
        && traceIfFalse
          "Validator does not lock lot, bid, and thread token"
          ( Pl.valueLockedBy txi selfh
              `Value.geq` ( lot auction <> Ada.lovelaceValueOf bid
                              <> Value.assetClassValue (threadTokenAssetClass auction) 1
                          )
          )
        && case Pl.getContinuingOutputs ctx of
          [o] ->
            traceIfFalse
              "Not in the correct 'Bidding'-state after bidding"
              (outputAuctionState txi o == Just (Bidding (BidderInfo bid bidder)))
          _ -> trace "There has to be exactly one continuing output to the validator itself" False
        && case datum of
          NoBids ->
            traceIfFalse "Cannot bid less than the minimum bid" (minBid auction <= bid)
          Bidding (BidderInfo lastBid lastBidder) ->
            traceIfFalse "Must bid more than the last bid" (lastBid < bid)
              && traceIfFalse
                "Last bidder is not paid back"
                (lastBidder `receives` Ada.lovelaceValueOf lastBid)

-- | A hammer ends the auction. It is valid if
-- * it is made after the bidding deadline
-- * it burns the thread NFT associated with the auction
-- * after the transaction, if there have been bids:
--    * the last bidder has received the lot
--    * the seller has received payment of the highest bid
-- * afer the transaction, if there have been no bids:
--    * the seller gets the lot
<<<<<<< HEAD
{-# INLINEABLE validHammer #-}
validHammer :: ValParams -> AuctionState -> L.ScriptContext -> Bool
=======

{- INLINEABLE validHammer -}
validHammer :: ValParams -> AuctionState -> Pl.ScriptContext -> Bool
>>>>>>> b938b02e
validHammer auction datum ctx =
  let txi = Pl.scriptContextTxInfo ctx
      receives = receivesFrom txi
   in traceIfFalse
        "Hammer before the deadline is not permitted"
        (hammerTimeRange auction `Interval.contains` Pl.txInfoValidRange txi)
        && traceIfFalse
          "Hammer does not burn exactly one thread token"
          (Pl.txInfoMint txi == Value.assetClassValue (threadTokenAssetClass auction) (-1))
        && case datum of
          NoBids ->
            traceIfFalse
              "Seller does not get locked lot back"
              (seller auction `receives` lot auction)
          Bidding (BidderInfo lastBid lastBidder) ->
            traceIfFalse
              "Last bidder does not receive the lot"
              (lastBidder `receives` lot auction)
              && traceIfFalse
                "Seller does not receive last bid"
                (seller auction `receives` Ada.lovelaceValueOf lastBid)

<<<<<<< HEAD
{-# INLINEABLE validate #-}
validate :: ValParams -> AuctionState -> Action -> L.ScriptContext -> Bool
=======
{- INLINEABLE validate -}
validate :: ValParams -> AuctionState -> Action -> Pl.ScriptContext -> Bool
>>>>>>> b938b02e
validate auction datum redeemer ctx = case redeemer of
  Bid (BidderInfo bid bidder) -> validBid auction datum bid bidder ctx
  Hammer -> validHammer auction datum ctx

{-# INLINEABLE isBid #-}
isBid :: Action -> Bool
isBid (Bid _) = True
isBid _ = False

{-# INLINEABLE receivesToken #-}
receivesToken :: ValParams -> L.ScriptContext -> Bool
receivesToken auction ctx =
  let txi = L.scriptContextTxInfo ctx
      selfh = L.ownHash ctx
   in Value.assetClassValueOf (L.valueLockedBy txi selfh) (threadTokenAssetClass auction) == 1

-- Plutus boilerplate to compile the validator

data Auction

instance Scripts.ValidatorTypes Auction where
  type RedeemerType Auction = Action
  type DatumType Auction = AuctionState

compiledValidate :: PlutusTx.CompiledCode (ValParams -> AuctionState -> Action -> L.ScriptContext -> Bool)
compiledValidate = $$(PlutusTx.compile [||validate||])

auctionValidator :: ValParams -> Scripts.TypedValidator Auction
auctionValidator =
  Scripts.mkTypedValidatorParam @Auction
    compiledValidate
    $$(PlutusTx.compile [||wrap||])
  where
    wrap = Scripts.mkUntypedValidator @AuctionState @Action<|MERGE_RESOLUTION|>--- conflicted
+++ resolved
@@ -211,32 +211,17 @@
 
 -- * The validator and its helpers
 
-<<<<<<< HEAD
 {-# INLINEABLE bidTimeRange #-}
-bidTimeRange :: ValParams -> L.POSIXTimeRange
+bidTimeRange :: ValParams -> Pl.POSIXTimeRange
 bidTimeRange a = Interval.to (bidDeadline a)
 
 {-# INLINEABLE hammerTimeRange #-}
-hammerTimeRange :: ValParams -> L.POSIXTimeRange
+hammerTimeRange :: ValParams -> Pl.POSIXTimeRange
 hammerTimeRange a = Interval.from (bidDeadline a)
 
 -- | Extract an auction state from an output (if it has one)
 {-# INLINEABLE outputAuctionState #-}
-outputAuctionState :: L.TxInfo -> L.TxOut -> Maybe AuctionState
-=======
-{- INLINEABLE bidTimeRange -}
-bidTimeRange :: ValParams -> Pl.POSIXTimeRange
-bidTimeRange a = Interval.to (bidDeadline a)
-
-{- INLINEABLE hammerTimeRange -}
-hammerTimeRange :: ValParams -> Pl.POSIXTimeRange
-hammerTimeRange a = Interval.from (bidDeadline a)
-
--- | Extract an auction state from an output (if it has one)
-
-{- INLINEABLE outputAuctionState -}
 outputAuctionState :: Pl.TxInfo -> Pl.TxOut -> Maybe AuctionState
->>>>>>> b938b02e
 outputAuctionState txi o = do
   h <- Pl.txOutDatum o
   Pl.Datum d <- Pl.findDatum h txi
@@ -244,16 +229,9 @@
 
 -- | Test that the value paid to the giv,en public key address is at
 -- least the given value
-<<<<<<< HEAD
 {-# INLINEABLE receivesFrom #-}
-receivesFrom :: L.TxInfo -> L.PubKeyHash -> L.Value -> Bool
-receivesFrom txi who what = L.valuePaidTo txi who `Value.geq` what
-=======
-
-{- INLINEABLE receivesFrom -}
 receivesFrom :: Pl.TxInfo -> Pl.PubKeyHash -> Pl.Value -> Bool
 receivesFrom txi who what = Pl.valuePaidTo txi who `Value.geq` what
->>>>>>> b938b02e
 
 -- | A new bid is valid if
 -- * it is made before the bidding deadline
@@ -263,14 +241,8 @@
 --    * the state of the auction is 'Bidding' with the new bid and bidder
 --    * the validator locks the lot, the new bid, and the thread token
 --    * the last bidder has gotten their money back from the validator
-<<<<<<< HEAD
 {-# INLINEABLE validBid #-}
-validBid :: ValParams -> AuctionState -> Integer -> L.PubKeyHash -> L.ScriptContext -> Bool
-=======
-
-{- INLINEABLE validBid -}
 validBid :: ValParams -> AuctionState -> Integer -> Pl.PubKeyHash -> Pl.ScriptContext -> Bool
->>>>>>> b938b02e
 validBid auction datum bid bidder ctx =
   let txi = Pl.scriptContextTxInfo ctx
       selfh = Pl.ownHash ctx
@@ -309,14 +281,8 @@
 --    * the seller has received payment of the highest bid
 -- * afer the transaction, if there have been no bids:
 --    * the seller gets the lot
-<<<<<<< HEAD
 {-# INLINEABLE validHammer #-}
-validHammer :: ValParams -> AuctionState -> L.ScriptContext -> Bool
-=======
-
-{- INLINEABLE validHammer -}
 validHammer :: ValParams -> AuctionState -> Pl.ScriptContext -> Bool
->>>>>>> b938b02e
 validHammer auction datum ctx =
   let txi = Pl.scriptContextTxInfo ctx
       receives = receivesFrom txi
@@ -339,13 +305,8 @@
                 "Seller does not receive last bid"
                 (seller auction `receives` Ada.lovelaceValueOf lastBid)
 
-<<<<<<< HEAD
 {-# INLINEABLE validate #-}
-validate :: ValParams -> AuctionState -> Action -> L.ScriptContext -> Bool
-=======
-{- INLINEABLE validate -}
 validate :: ValParams -> AuctionState -> Action -> Pl.ScriptContext -> Bool
->>>>>>> b938b02e
 validate auction datum redeemer ctx = case redeemer of
   Bid (BidderInfo bid bidder) -> validBid auction datum bid bidder ctx
   Hammer -> validHammer auction datum ctx
@@ -356,11 +317,11 @@
 isBid _ = False
 
 {-# INLINEABLE receivesToken #-}
-receivesToken :: ValParams -> L.ScriptContext -> Bool
+receivesToken :: ValParams -> Pl.ScriptContext -> Bool
 receivesToken auction ctx =
-  let txi = L.scriptContextTxInfo ctx
-      selfh = L.ownHash ctx
-   in Value.assetClassValueOf (L.valueLockedBy txi selfh) (threadTokenAssetClass auction) == 1
+  let txi = Pl.scriptContextTxInfo ctx
+      selfh = Pl.ownHash ctx
+   in Value.assetClassValueOf (Pl.valueLockedBy txi selfh) (threadTokenAssetClass auction) == 1
 
 -- Plutus boilerplate to compile the validator
 
@@ -370,7 +331,7 @@
   type RedeemerType Auction = Action
   type DatumType Auction = AuctionState
 
-compiledValidate :: PlutusTx.CompiledCode (ValParams -> AuctionState -> Action -> L.ScriptContext -> Bool)
+compiledValidate :: PlutusTx.CompiledCode (ValParams -> AuctionState -> Action -> Pl.ScriptContext -> Bool)
 compiledValidate = $$(PlutusTx.compile [||validate||])
 
 auctionValidator :: ValParams -> Scripts.TypedValidator Auction
