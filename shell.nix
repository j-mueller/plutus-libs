{ pkgs ? import (import ./nix/sources.nix {}).nixpkgs {} }:
let
  ourpkgs = import ./nix/packages.nix {};
in pkgs.mkShell {
    buildInputs = ourpkgs.build-deps ++ ourpkgs.dev-deps;

<<<<<<< HEAD
    # This shell hook was taken from: https://github.com/input-output-hk/ouroboros-network/pull/3649/files
    # and is necessary to set the right locale so tools such as ormolu and graphmod can work
    # with files contaning non-ascii characters.
    shellHook =
      if (pkgs.glibcLocales != null && pkgs.stdenv.hostPlatform.libc == "glibc")
      then ''
        export LANG="en_US.UTF-8"
        export LOCALE_ARCHIVE="${pkgs.glibcLocales}/lib/locale/locale-archive"
        ''
      else ''
        export LANG="en_US.UTF-8"
        '';
=======
    # Ensure that libz.so and liblzma.so are available to TH splices, cabal repl, etc.
    LD_LIBRARY_PATH = ourpkgs.LD_LIBRARY_PATH;
>>>>>>> f66b02f5
}<|MERGE_RESOLUTION|>--- conflicted
+++ resolved
@@ -4,7 +4,6 @@
 in pkgs.mkShell {
     buildInputs = ourpkgs.build-deps ++ ourpkgs.dev-deps;
 
-<<<<<<< HEAD
     # This shell hook was taken from: https://github.com/input-output-hk/ouroboros-network/pull/3649/files
     # and is necessary to set the right locale so tools such as ormolu and graphmod can work
     # with files contaning non-ascii characters.
@@ -17,8 +16,7 @@
       else ''
         export LANG="en_US.UTF-8"
         '';
-=======
+
     # Ensure that libz.so and liblzma.so are available to TH splices, cabal repl, etc.
     LD_LIBRARY_PATH = ourpkgs.LD_LIBRARY_PATH;
->>>>>>> f66b02f5
 }