--- conflicted
+++ resolved
@@ -26,8 +26,7 @@
 -- Everything below this point has been copied from plutus-apps' cabal.project
 
 -- Bump this if you need newer packages.
-<<<<<<< HEAD
-index-state: 2022-05-18T00:00:00Z
+index-state: 2022-02-22T20:47:03Z
 
 packages:
   cooked-validators
@@ -39,9 +38,6 @@
 --   type: git
 --   location: https://github.com/tweag/pirouette.git
 --   tag: 0362caa473e866f33296f02ff80f4ab355faeed0
-=======
-index-state: 2022-02-22T20:47:03Z
->>>>>>> b938b02e
 
 -- We never, ever, want this.
 write-ghc-environment-files: never
